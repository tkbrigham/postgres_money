[package]
authors = ["Thomas Brigham <thomas@thomasbrigham.me>"]
categories = ["data-structures", "parser-implementations"]
description = "A library to generate and parse Postgres money types."
edition = "2021"
keywords = ["money", "currency", "cash"]
license-file = "LICENSE"
homepage = "https://github.com/tkbrigham/postgres_money"
name = "postgres_money"
readme = "README.md"
repository = "https://github.com/tkbrigham/postgres_money"

version = "0.4.0" # ALSO UPDATE #![doc(html_root_url)]
[package.metadata.docs.rs]
features = ["serde", "sql"]

[package.metadata.playground]
features = ["serde", "sql"]

[features]
sql = ["postgres-types", "byteorder", "bytes"]

[dependencies.regex]
<<<<<<< HEAD
version = "1.11.1"
=======
version = "1.0.0"
>>>>>>> b61b6fbc

[dependencies.serde]
optional = true
features = ["serde_derive"]
<<<<<<< HEAD
version = "1.0.215"
=======
version = "1.0.0"
>>>>>>> b61b6fbc

[dependencies.postgres-types]
optional = true
features = ["derive"]
<<<<<<< HEAD
version = "0.2.8"
=======
version = "0.2.7"
>>>>>>> b61b6fbc

[dependencies.byteorder]
optional = true
version = "1.3"

[dependencies.bytes]
optional = true
<<<<<<< HEAD
version = "1.9.0"
=======
version = "1.7.1"
>>>>>>> b61b6fbc
<|MERGE_RESOLUTION|>--- conflicted
+++ resolved
@@ -21,29 +21,22 @@
 sql = ["postgres-types", "byteorder", "bytes"]
 
 [dependencies.regex]
-<<<<<<< HEAD
+
 version = "1.11.1"
-=======
-version = "1.0.0"
->>>>>>> b61b6fbc
+
+
 
 [dependencies.serde]
 optional = true
 features = ["serde_derive"]
-<<<<<<< HEAD
 version = "1.0.215"
-=======
-version = "1.0.0"
->>>>>>> b61b6fbc
+
 
 [dependencies.postgres-types]
 optional = true
 features = ["derive"]
-<<<<<<< HEAD
 version = "0.2.8"
-=======
-version = "0.2.7"
->>>>>>> b61b6fbc
+
 
 [dependencies.byteorder]
 optional = true
@@ -51,8 +44,4 @@
 
 [dependencies.bytes]
 optional = true
-<<<<<<< HEAD
 version = "1.9.0"
-=======
-version = "1.7.1"
->>>>>>> b61b6fbc
